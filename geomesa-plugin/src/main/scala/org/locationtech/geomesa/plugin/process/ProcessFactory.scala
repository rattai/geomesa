/*
 * Copyright 2013 Commonwealth Computer Research, Inc.
 *
 * Licensed under the Apache License, Version 2.0 (the License);
 * you may not use this file except in compliance with the License.
 * You may obtain a copy of the License at
 *
 * http://www.apache.org/licenses/LICENSE-2.0
 *
 * Unless required by applicable law or agreed to in writing, software
 * distributed under the License is distributed on an AS IS BASIS,
 * WITHOUT WARRANTIES OR CONDITIONS OF ANY KIND, either express or implied.
 * See the License for the specific language governing permissions and
 * limitations under the License.
 */


package org.locationtech.geomesa.plugin.process

import org.geotools.process.factory.AnnotatedBeanProcessFactory
import org.geotools.text.Text
import org.locationtech.geomesa.core.process.proximity.ProximitySearchProcess
import org.locationtech.geomesa.core.process.query.QueryProcess
import org.locationtech.geomesa.core.process.rank.{TrackRankProcess, RouteRankProcess}
import org.locationtech.geomesa.core.process.tube.TubeSelectProcess

class ProcessFactory
  extends AnnotatedBeanProcessFactory(
    Text.text("GeoMesa Process Factory"),
    "geomesa",
    classOf[DensityProcess],
    classOf[TubeSelectProcess],
    classOf[ProximitySearchProcess],
    classOf[QueryProcess],
<<<<<<< HEAD
    classOf[RouteRankProcess],
    classOf[TrackRankProcess])
=======
    classOf[DBSCANProcess]
  )
>>>>>>> aa017eed
<|MERGE_RESOLUTION|>--- conflicted
+++ resolved
@@ -32,10 +32,7 @@
     classOf[TubeSelectProcess],
     classOf[ProximitySearchProcess],
     classOf[QueryProcess],
-<<<<<<< HEAD
     classOf[RouteRankProcess],
-    classOf[TrackRankProcess])
-=======
+    classOf[TrackRankProcess],
     classOf[DBSCANProcess]
   )
->>>>>>> aa017eed
